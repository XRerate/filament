# Filament

[![Android Build Status](https://github.com/google/filament/workflows/Android/badge.svg)](https://github.com/google/filament/actions?query=workflow%3AAndroid)
[![iOS Build Status](https://github.com/google/filament/workflows/iOS/badge.svg)](https://github.com/google/filament/actions?query=workflow%3AiOS)
[![Linux Build Status](https://github.com/google/filament/workflows/Linux/badge.svg)](https://github.com/google/filament/actions?query=workflow%3ALinux)
[![macOS Build Status](https://github.com/google/filament/workflows/macOS/badge.svg)](https://github.com/google/filament/actions?query=workflow%3AmacOS)
[![Windows Build Status](https://github.com/google/filament/workflows/Windows/badge.svg)](https://github.com/google/filament/actions?query=workflow%3AWindows)
[![Web Build Status](https://github.com/google/filament/workflows/Web/badge.svg)](https://github.com/google/filament/actions?query=workflow%3AWeb)

Filament is a real-time physically based rendering engine for Android, iOS, Linux, macOS, Windows,
and WebGL. It is designed to be as small as possible and as efficient as possible on Android.

## Download

[Download Filament releases](https://github.com/google/filament/releases) to access stable builds.
Filament release archives contains host-side tools that are required to generate assets.

Make sure you always use tools from the same release as the runtime library. This is particularly
important for `matc` (material compiler).

If you'd rather build Filament yourself, please refer to our [build manual](BUILDING.md).

### Android

Android projects can simply declare Filament libraries as Maven dependencies:

```gradle
repositories {
    // ...
    mavenCentral()
}

dependencies {
<<<<<<< HEAD
    implementation 'com.google.android.filament:filament-android:1.22.1'
=======
    implementation 'com.google.android.filament:filament-android:1.22.2'
>>>>>>> 8b86a0ed
}
```

Here are all the libraries available in the group `com.google.android.filament`:

| Artifact      | Description   |
| ------------- | ------------- |
| [![filament-android](https://maven-badges.herokuapp.com/maven-central/com.google.android.filament/filament-android/badge.svg?subject=filament-android)](https://maven-badges.herokuapp.com/maven-central/com.google.android.filament/filament-android)  | The Filament rendering engine itself. |
| [![gltfio-android](https://maven-badges.herokuapp.com/maven-central/com.google.android.filament/gltfio-android/badge.svg?subject=gltfio-android)](https://maven-badges.herokuapp.com/maven-central/com.google.android.filament/gltfio-android) | A glTF 2.0 loader for Filament, depends on `filament-android`. |
| [![gltfio-android-lite](https://maven-badges.herokuapp.com/maven-central/com.google.android.filament/gltfio-android-lite/badge.svg?subject=gltfio-android-lite)](https://maven-badges.herokuapp.com/maven-central/com.google.android.filament/gltfio-android-lite) | Trimmed version of `gltfio` that does not support some glTF extensions. |
| [![filament-utils-android](https://maven-badges.herokuapp.com/maven-central/com.google.android.filament/filament-utils-android/badge.svg?subject=filament-utils-android)](https://maven-badges.herokuapp.com/maven-central/com.google.android.filament/filament-utils-android) | KTX loading, Kotlin math, and camera utilities, depends on `gltfio-android`. |
| [![filamat-android](https://maven-badges.herokuapp.com/maven-central/com.google.android.filament/filamat-android/badge.svg?subject=filamat-android)](https://maven-badges.herokuapp.com/maven-central/com.google.android.filament/filamat-android) | A runtime material builder/compiler. This library is large but contains a full shader compiler/validator/optimizer and supports both OpenGL and Vulkan. |
| [![filamat-android-lite](https://maven-badges.herokuapp.com/maven-central/com.google.android.filament/filamat-android-lite/badge.svg?subject=filamat-android-lite)](https://maven-badges.herokuapp.com/maven-central/com.google.android.filament/filamat-android-lite) | A much smaller alternative to `filamat-android` that can only generate OpenGL shaders. It does not provide validation or optimizations. |

### iOS

iOS projects can use CocoaPods to install the latest release:

```
<<<<<<< HEAD
pod 'Filament', '~> 1.22.1'
=======
pod 'Filament', '~> 1.22.2'
>>>>>>> 8b86a0ed
```

### Snapshots

If you prefer to live on the edge, you can download a continuous build by following the following
steps:

1. Find the [commit](https://github.com/google/filament/commits/main) you're interested in.
2. Click the green check mark under the commit message.
3. Click on the _Details_ link for the platform you're interested in.
4. On the top left click _Summary_, then in the _Artifacts_ section choose the desired artifact.

## Documentation

- [Filament](https://google.github.io/filament/Filament.html), an in-depth explanation of
  real-time physically based rendering, the graphics capabilities and implementation of Filament.
  This document explains the math and reasoning behind most of our decisions. This document is a
  good introduction to PBR for graphics programmers.
- [Materials](https://google.github.io/filament/Materials.html), the full reference
  documentation for our material system. This document explains our different material models, how
  to use the material compiler `matc` and how to write custom materials.
- [Material Properties](https://google.github.io/filament/Material%20Properties.pdf), a reference
  sheet for the standard material model.

## Examples

![Night scene](docs/images/samples/example_bistro1.jpg)
![Night scene](docs/images/samples/example_bistro2.jpg)
![Materials](docs/images/samples/example_materials1.jpg)
![Materials](docs/images/samples/example_materials2.jpg)
![Helmet](docs/images/samples/example_helmet.jpg)
![Screen-space refraction](docs/images/samples/example_ssr.jpg)

## Features

### APIs

- Native C++ API for Android, iOS, Linux, macOS and Windows
- Java/JNI API for Android
- JavaScript API

### Backends

- OpenGL 4.1+ for Linux, macOS and Windows
- OpenGL ES 3.0+ for Android and iOS
- Metal for macOS and iOS
- Vulkan 1.0 for Android, Linux, macOS, and Windows
- WebGL 2.0 for all platforms

### Rendering

- Clustered forward renderer
- Cook-Torrance microfacet specular BRDF
- Lambertian diffuse BRDF
- Custom lighting/surface shading
- HDR/linear lighting
- Metallic workflow
- Clear coat
- Anisotropic lighting
- Approximated translucent (subsurface) materials
- Cloth/fabric/sheen shading
- Normal mapping & ambient occlusion mapping
- Image-based lighting
- Physically-based camera (shutter speed, sensitivity and aperture)
- Physical light units
- Point lights, spot lights and directional light
- Specular anti-aliasing
- Spot and directional light shadows
- Cascaded shadows
- EVSM, PCSS, DPCF, or PCF shadows
- Transparent shadows
- Contact shadows
- Screen-space ambient occlusion
- Screen-space reflections
- Screen-space refraction
- Global fog
- Dynamic resolution (with support for AMD FidelityFX FSR)

### Post processing

- HDR bloom
- Depth of field bokeh
- Multiple tone mappers: generic (customizable), ACES, filmic, etc.
- Color and tone management: luminance scaling, gamut mapping
- Color grading: exposure, night adaptation, white balance, channel mixer,
  shadows/mid-tones/highlights, ASC CDL, contrast, saturation, etc.
- TAA, FXAA, MSAA
- Screen-space lens flares

### glTF 2.0

- Encodings
  - [x] Embeded
  - [x] Binary

- Primitive Types
  - [x] Points
  - [x] Lines
  - [ ] Line Loop
  - [x] Line Strip
  - [x] Triangles
  - [x] Triangle Strip
  - [ ] Triangle Fan

- Animation
  - [x] Transform animation
  - [x] Linear interpolation
  - [x] Morph animation
    - [x] Sparse accessor
  - [x] Skin animation
  - [x] Joint animation

- Extensions
  - [x] KHR_draco_mesh_compression
  - [x] KHR_lights_punctual
  - [x] KHR_materials_clearcoat
  - [x] KHR_materials_emissive_strength
  - [x] KHR_materials_ior
  - [x] KHR_materials_pbrSpecularGlossiness
  - [x] KHR_materials_sheen
  - [x] KHR_materials_transmission
  - [x] KHR_materials_unlit
  - [x] KHR_materials_variants
  - [x] KHR_materials_volume
  - [x] KHR_mesh_quantization
  - [x] KHR_texture_basisu
  - [x] KHR_texture_transform


## Rendering with Filament

### Native Linux, macOS and Windows

You must create an `Engine`, a `Renderer` and a `SwapChain`. The `SwapChain` is created from a
native window pointer (an `NSView` on macOS or a `HWND` on Windows for instance):

```c++
Engine* engine = Engine::create();
SwapChain* swapChain = engine->createSwapChain(nativeWindow);
Renderer* renderer = engine->createRenderer();
```

To render a frame you must then create a `View`, a `Scene` and a `Camera`:

```c++
Camera* camera = engine->createCamera(EntityManager::get().create());
View* view = engine->createView();
Scene* scene = engine->createScene();

view->setCamera(camera);
view->setScene(scene);
```

Renderables are added to the scene:

```c++
Entity renderable = EntityManager::get().create();
// build a quad
RenderableManager::Builder(1)
        .boundingBox({{ -1, -1, -1 }, { 1, 1, 1 }})
        .material(0, materialInstance)
        .geometry(0, RenderableManager::PrimitiveType::TRIANGLES, vertexBuffer, indexBuffer, 0, 6)
        .culling(false)
        .build(*engine, renderable);
scene->addEntity(renderable);
```

The material instance is obtained from a material, itself loaded from a binary blob generated
by `matc`:

```c++
Material* material = Material::Builder()
        .package((void*) BAKED_MATERIAL_PACKAGE, sizeof(BAKED_MATERIAL_PACKAGE))
        .build(*engine);
MaterialInstance* materialInstance = material->createInstance();
```

To learn more about materials and `matc`, please refer to the
[materials documentation](./docs/Materials.md.html).

To render, simply pass the `View` to the `Renderer`:

```c++
// beginFrame() returns false if we need to skip a frame
if (renderer->beginFrame(swapChain)) {
    // for each View
    renderer->render(view);
    renderer->endFrame();
}
```

For complete examples of Linux, macOS and Windows Filament applications, look at the source files
in the `samples/` directory. These samples are all based on `libs/filamentapp/` which contains the
code that creates a native window with SDL2 and initializes the Filament engine, renderer and views.

For more information on how to prepare environment maps for image-based lighting please refer to
[BUILDING.md](https://github.com/google/filament/blob/main/BUILDING.md#running-the-native-samples).

### Android

See `android/samples` for examples of how to use Filament on Android.

You must always first initialize Filament by calling `Filament.init()`.

Rendering with Filament on Android is similar to rendering from native code (the APIs are largely
the same across languages). You can render into a `Surface` by passing a `Surface` to the
`createSwapChain` method. This allows you to render to a `SurfaceTexture`, a `TextureView` or
a `SurfaceView`. To make things easier we provide an Android specific API called `UiHelper` in the
package `com.google.android.filament.android`. All you need to do is set a render callback on the
helper and attach your `SurfaceView` or `TextureView` to it. You are still responsible for
creating the swap chain in the `onNativeWindowChanged()` callback.

### iOS

Filament is supported on iOS 11.0 and above. See `ios/samples` for examples of using Filament on
iOS.

Filament on iOS is largely the same as native rendering with C++. A `CAEAGLLayer` or `CAMetalLayer`
is passed to the `createSwapChain` method. Filament for iOS supports both Metal (preferred) and
OpenGL ES.

## Assets

To get started you can use the textures and environment maps found respectively in
`third_party/textures` and `third_party/environments`. These assets are under CC0 license. Please
refer to their respective `URL.txt` files to know more about the original authors.

Environments must be pre-processed using
[`cmgen`](https://github.com/google/filament/blob/main/BUILDING.md#running-the-native-samples) or
using the `libiblprefilter` library.

## How to make contributions

Please read and follow the steps in [CONTRIBUTING.md](/CONTRIBUTING.md). Make sure you are
familiar with the [code style](/CODE_STYLE.md).

## Directory structure

This repository not only contains the core Filament engine, but also its supporting libraries
and tools.

- `android`:                  Android libraries and projects
  - `filamat-android`:        Filament material generation library (AAR) for Android
  - `filament-android`:       Filament library (AAR) for Android
  - `filament-utils-android`: Extra utilities (KTX loader, math types, etc.)
  - `gltfio-android`:         Filament glTF loading library (AAR) for Android
  - `samples`:                Android-specific Filament samples
- `art`:                      Source for various artworks (logos, PDF manuals, etc.)
- `assets`:                   3D assets to use with sample applications
- `build`:                    CMake build scripts
- `docs`:                     Documentation
  - `math`:                   Mathematica notebooks used to explore BRDFs, equations, etc.
- `filament`:                 Filament rendering engine (minimal dependencies)
  - `backend`:                Rendering backends/drivers (Vulkan, Metal, OpenGL/ES)
- `ide`:                      Configuration files for IDEs (CLion, etc.)
- `ios`:                      Sample projects for iOS
- `libs`:                     Libraries
  - `bluegl`:                 OpenGL bindings for macOS, Linux and Windows
  - `bluevk`:                 Vulkan bindings for macOS, Linux, Windows and Android
  - `camutils`:               Camera manipulation utilities
  - `filabridge`:             Library shared by the Filament engine and host tools
  - `filaflat`:               Serialization/deserialization library used for materials
  - `filagui`:                Helper library for [Dear ImGui](https://github.com/ocornut/imgui)
  - `filamat`:                Material generation library
  - `filamentapp`:            SDL2 skeleton to build sample apps
  - `filameshio`:             Tiny filamesh parsing library (see also `tools/filamesh`)
  - `geometry`:               Mesh-related utilities
  - `gltfio`:                 Loader for glTF 2.0
  - `ibl`:                    IBL generation tools
  - `image`:                  Image filtering and simple transforms
  - `imageio`:                Image file reading / writing, only intended for internal use
  - `matdbg`:                 DebugServer for inspecting shaders at run-time (debug builds only)
  - `math`:                   Math library
  - `mathio`:                 Math types support for output streams
  - `utils`:                  Utility library (threads, memory, data structures, etc.)
  - `viewer`:                 glTF viewer library (requires gltfio)
- `samples`:                  Sample desktop applications
- `shaders`:                  Shaders used by `filamat` and `matc`
- `third_party`:              External libraries and assets
  - `environments`:           Environment maps under CC0 license that can be used with `cmgen`
  - `models`:                 Models under permissive licenses
  - `textures`:               Textures under CC0 license
- `tools`:                    Host tools
  - `cmgen`:                  Image-based lighting asset generator
  - `filamesh`:               Mesh converter
  - `glslminifier`:           Minifies GLSL source code
  - `matc`:                   Material compiler
  - `matinfo`                 Displays information about materials compiled with `matc`
  - `mipgen`                  Generates a series of miplevels from a source image
  - `normal-blending`:        Tool to blend normal maps
  - `resgen`                  Aggregates binary blobs into embeddable resources
  - `roughness-prefilter`:    Pre-filters a roughness map from a normal map to reduce aliasing
  - `specular-color`:         Computes the specular color of conductors based on spectral data
- `web`:                      JavaScript bindings, documentation, and samples

## License

Please see [LICENSE](/LICENSE).

## Disclaimer

This is not an officially supported Google product.<|MERGE_RESOLUTION|>--- conflicted
+++ resolved
@@ -31,11 +31,7 @@
 }
 
 dependencies {
-<<<<<<< HEAD
-    implementation 'com.google.android.filament:filament-android:1.22.1'
-=======
     implementation 'com.google.android.filament:filament-android:1.22.2'
->>>>>>> 8b86a0ed
 }
 ```
 
@@ -55,11 +51,7 @@
 iOS projects can use CocoaPods to install the latest release:
 
 ```
-<<<<<<< HEAD
-pod 'Filament', '~> 1.22.1'
-=======
 pod 'Filament', '~> 1.22.2'
->>>>>>> 8b86a0ed
 ```
 
 ### Snapshots
